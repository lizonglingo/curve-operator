package mds

import "github.com/opencurve/curve-operator/pkg/config"

// mdsConfig implements config.ConfigInterface
var _ config.ConfigInterface = &mdsConfig{}

// mdsConfig for a single mds
type mdsConfig struct {
	Prefix                        string
	ServiceAddr                   string
	ServicePort                   string
	ServiceDummyPort              string
	ClusterEtcdAddr               string
	ClusterSnapshotcloneProxyAddr string

	ResourceName         string
	CurrentConfigMapName string
	DaemonID             string
	DataPathMap          *config.DataPathMap
	ConfigMapMountPath   string
}

<<<<<<< HEAD
// mdsConfig implement ConfigInterface
func (c *mdsConfig) GetPrefix() string {
	return c.Prefix
}

func (c *mdsConfig) GetServiceId() string {
	return ""
}

func (c *mdsConfig) GetServiceRole() string {
	return "mds"
}

func (c *mdsConfig) GetServiceHost() string {
	return ""
}

func (c *mdsConfig) GetServiceHostSequence() string {
	return ""
}

func (c *mdsConfig) GetServiceReplicaSequence() string {
	return ""
}

func (c *mdsConfig) GetServiceReplicasSequence() string {
	return ""
}

func (c *mdsConfig) GetServiceAddr() string {
	return c.ServiceAddr
}

func (c *mdsConfig) GetServicePort() string {
	return c.ServicePort
}

func (c *mdsConfig) GetServiceClientPort() string {
	return ""
}

func (c *mdsConfig) GetServiceDummyPort() string {
	return c.ServiceDummyPort
}

func (c *mdsConfig) GetServiceProxyPort() string {
	return ""
}

func (c *mdsConfig) GetServiceExternalAddr() string {
	return ""
}

func (c *mdsConfig) GetServiceExternalPort() string {
	return ""
}

func (c *mdsConfig) GetLogDir() string {
	return ""
}

func (c *mdsConfig) GetDataDir() string {
	return ""
}

// cluster
func (c *mdsConfig) GetClusterEtcdHttpAddr() string {
	return ""
}

func (c *mdsConfig) GetClusterEtcdAddr() string {
	return c.ClusterEtcdAddr
}

func (c *mdsConfig) GetClusterMdsAddr() string {
	return ""
}

func (c *mdsConfig) GetClusterMdsDummyAddr() string {
	return ""
}

func (c *mdsConfig) GetClusterMdsDummyPort() string {
	return ""
}

func (c *mdsConfig) GetClusterChunkserverAddr() string {
	return ""
}

func (c *mdsConfig) GetClusterMetaserverAddr() string {
	return ""
}

func (c *mdsConfig) GetClusterSnapshotcloneAddr() string {
	return ""
}

func (c *mdsConfig) GetClusterSnapshotcloneProxyAddr() string {
	return c.ClusterSnapshotcloneProxyAddr
}

func (c *mdsConfig) GetClusterSnapshotcloneDummyPort() string {
	return ""
}

func (c *mdsConfig) GetClusterSnapshotcloneNginxUpstream() string {
	return ""
}
=======
func (c *mdsConfig) GetPrefix() string                  { return Prefix }
func (c *mdsConfig) GetServiceId() string               { return "" }
func (c *mdsConfig) GetServiceRole() string             { return "mds" }
func (c *mdsConfig) GetServiceHost() string             { return "" }
func (c *mdsConfig) GetServiceHostSequence() string     { return "" }
func (c *mdsConfig) GetServiceReplicaSequence() string  { return "" }
func (c *mdsConfig) GetServiceReplicasSequence() string { return "" }
func (c *mdsConfig) GetServiceAddr() string             { return c.ServiceAddr }
func (c *mdsConfig) GetServicePort() string             { return c.ServicePort }
func (c *mdsConfig) GetServiceClientPort() string       { return "" }
func (c *mdsConfig) GetServiceDummyPort() string        { return c.ServiceDummyPort }
func (c *mdsConfig) GetServiceProxyPort() string        { return "" }
func (c *mdsConfig) GetServiceExternalAddr() string     { return "" }
func (c *mdsConfig) GetServiceExternalPort() string     { return "" }
func (c *mdsConfig) GetLogDir() string                  { return "" }
func (c *mdsConfig) GetDataDir() string                 { return "" }

func (c *mdsConfig) GetClusterEtcdHttpAddr() string               { return "" }
func (c *mdsConfig) GetClusterEtcdAddr() string                   { return c.ClusterEtcdAddr }
func (c *mdsConfig) GetClusterMdsAddr() string                    { return "" }
func (c *mdsConfig) GetClusterMdsDummyAddr() string               { return "" }
func (c *mdsConfig) GetClusterMdsDummyPort() string               { return "" }
func (c *mdsConfig) GetClusterChunkserverAddr() string            { return "" }
func (c *mdsConfig) GetClusterSnapshotcloneAddr() string          { return "" }
func (c *mdsConfig) GetClusterSnapshotcloneProxyAddr() string     { return c.ClusterSnapshotcloneProxyAddr }
func (c *mdsConfig) GetClusterSnapshotcloneDummyPort() string     { return "" }
func (c *mdsConfig) GetClusterSnapshotcloneNginxUpstream() string { return "" }
>>>>>>> 82d42375
<|MERGE_RESOLUTION|>--- conflicted
+++ resolved
@@ -21,117 +21,6 @@
 	ConfigMapMountPath   string
 }
 
-<<<<<<< HEAD
-// mdsConfig implement ConfigInterface
-func (c *mdsConfig) GetPrefix() string {
-	return c.Prefix
-}
-
-func (c *mdsConfig) GetServiceId() string {
-	return ""
-}
-
-func (c *mdsConfig) GetServiceRole() string {
-	return "mds"
-}
-
-func (c *mdsConfig) GetServiceHost() string {
-	return ""
-}
-
-func (c *mdsConfig) GetServiceHostSequence() string {
-	return ""
-}
-
-func (c *mdsConfig) GetServiceReplicaSequence() string {
-	return ""
-}
-
-func (c *mdsConfig) GetServiceReplicasSequence() string {
-	return ""
-}
-
-func (c *mdsConfig) GetServiceAddr() string {
-	return c.ServiceAddr
-}
-
-func (c *mdsConfig) GetServicePort() string {
-	return c.ServicePort
-}
-
-func (c *mdsConfig) GetServiceClientPort() string {
-	return ""
-}
-
-func (c *mdsConfig) GetServiceDummyPort() string {
-	return c.ServiceDummyPort
-}
-
-func (c *mdsConfig) GetServiceProxyPort() string {
-	return ""
-}
-
-func (c *mdsConfig) GetServiceExternalAddr() string {
-	return ""
-}
-
-func (c *mdsConfig) GetServiceExternalPort() string {
-	return ""
-}
-
-func (c *mdsConfig) GetLogDir() string {
-	return ""
-}
-
-func (c *mdsConfig) GetDataDir() string {
-	return ""
-}
-
-// cluster
-func (c *mdsConfig) GetClusterEtcdHttpAddr() string {
-	return ""
-}
-
-func (c *mdsConfig) GetClusterEtcdAddr() string {
-	return c.ClusterEtcdAddr
-}
-
-func (c *mdsConfig) GetClusterMdsAddr() string {
-	return ""
-}
-
-func (c *mdsConfig) GetClusterMdsDummyAddr() string {
-	return ""
-}
-
-func (c *mdsConfig) GetClusterMdsDummyPort() string {
-	return ""
-}
-
-func (c *mdsConfig) GetClusterChunkserverAddr() string {
-	return ""
-}
-
-func (c *mdsConfig) GetClusterMetaserverAddr() string {
-	return ""
-}
-
-func (c *mdsConfig) GetClusterSnapshotcloneAddr() string {
-	return ""
-}
-
-func (c *mdsConfig) GetClusterSnapshotcloneProxyAddr() string {
-	return c.ClusterSnapshotcloneProxyAddr
-}
-
-func (c *mdsConfig) GetClusterSnapshotcloneDummyPort() string {
-	return ""
-}
-
-func (c *mdsConfig) GetClusterSnapshotcloneNginxUpstream() string {
-	return ""
-}
-=======
 func (c *mdsConfig) GetPrefix() string                  { return Prefix }
 func (c *mdsConfig) GetServiceId() string               { return "" }
 func (c *mdsConfig) GetServiceRole() string             { return "mds" }
@@ -155,8 +44,8 @@
 func (c *mdsConfig) GetClusterMdsDummyAddr() string               { return "" }
 func (c *mdsConfig) GetClusterMdsDummyPort() string               { return "" }
 func (c *mdsConfig) GetClusterChunkserverAddr() string            { return "" }
+func (c *mdsConfig) GetClusterMetaserverAddr() string             { return "" }
 func (c *mdsConfig) GetClusterSnapshotcloneAddr() string          { return "" }
 func (c *mdsConfig) GetClusterSnapshotcloneProxyAddr() string     { return c.ClusterSnapshotcloneProxyAddr }
 func (c *mdsConfig) GetClusterSnapshotcloneDummyPort() string     { return "" }
-func (c *mdsConfig) GetClusterSnapshotcloneNginxUpstream() string { return "" }
->>>>>>> 82d42375
+func (c *mdsConfig) GetClusterSnapshotcloneNginxUpstream() string { return "" }