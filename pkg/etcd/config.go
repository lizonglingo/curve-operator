package etcd

import "github.com/opencurve/curve-operator/pkg/config"

// etcdConfig implements config.ConfigInterface
var _ config.ConfigInterface = &etcdConfig{}

// etcdConfig for a single etcd
type etcdConfig struct {
	Prefix                 string
	ServiceHostSequence    string
	ServiceReplicaSequence string
	ServiceAddr            string
	ServicePort            string
	ServiceClientPort      string
	ClusterEtcdHttpAddr    string

	ResourceName         string
	CurrentConfigMapName string
	DaemonID             string
	ConfigMapMountPath   string
	DataPathMap          *config.DataPathMap
}

<<<<<<< HEAD
func (c *etcdConfig) GetPrefix() string {
	return c.Prefix
}

func (c *etcdConfig) GetServiceId() string {
	return ""
}

func (c *etcdConfig) GetServiceRole() string {
	return ""
}

func (c *etcdConfig) GetServiceHost() string {
	return ""
}

func (c *etcdConfig) GetServiceHostSequence() string {
	return c.ServiceHostSequence
}

func (c *etcdConfig) GetServiceReplicaSequence() string {
	return c.ServiceReplicaSequence
}

func (c *etcdConfig) GetServiceReplicasSequence() string {
	return ""
}

func (c *etcdConfig) GetServiceAddr() string {
	return c.ServiceAddr
}

func (c *etcdConfig) GetServicePort() string {
	return c.ServicePort
}

func (c *etcdConfig) GetServiceClientPort() string {
	return c.ServiceClientPort
}

func (c *etcdConfig) GetServiceDummyPort() string {
	return ""
}

func (c *etcdConfig) GetServiceProxyPort() string {
	return ""
}

func (c *etcdConfig) GetServiceExternalAddr() string {
	return ""
}

func (c *etcdConfig) GetServiceExternalPort() string {
	return ""
}

func (c *etcdConfig) GetLogDir() string {
	return ""
}

func (c *etcdConfig) GetDataDir() string {
	return ""
}

// cluster
func (c *etcdConfig) GetClusterEtcdHttpAddr() string {
	return c.ClusterEtcdHttpAddr
}

func (c *etcdConfig) GetClusterEtcdAddr() string {
	return ""
}

func (c *etcdConfig) GetClusterMdsAddr() string {
	return ""
}

func (c *etcdConfig) GetClusterMdsDummyAddr() string {
	return ""
}

func (c *etcdConfig) GetClusterMdsDummyPort() string {
	return ""
}

func (c *etcdConfig) GetClusterChunkserverAddr() string {
	return ""
}

func (c *etcdConfig) GetClusterMetaserverAddr() string {
	return ""
}

func (c *etcdConfig) GetClusterSnapshotcloneAddr() string {
	return ""
}

func (c *etcdConfig) GetClusterSnapshotcloneProxyAddr() string {
	return ""
}

func (c *etcdConfig) GetClusterSnapshotcloneDummyPort() string {
	return ""
}

func (c *etcdConfig) GetClusterSnapshotcloneNginxUpstream() string {
	return ""
}
=======
func (c *etcdConfig) GetPrefix() string                  { return Prefix }
func (c *etcdConfig) GetServiceId() string               { return "" }
func (c *etcdConfig) GetServiceRole() string             { return "" }
func (c *etcdConfig) GetServiceHost() string             { return "" }
func (c *etcdConfig) GetServiceHostSequence() string     { return c.ServiceHostSequence }
func (c *etcdConfig) GetServiceReplicaSequence() string  { return c.ServiceReplicaSequence }
func (c *etcdConfig) GetServiceReplicasSequence() string { return "" }
func (c *etcdConfig) GetServiceAddr() string             { return c.ServiceAddr }
func (c *etcdConfig) GetServicePort() string             { return c.ServicePort }
func (c *etcdConfig) GetServiceClientPort() string       { return c.ServiceClientPort }
func (c *etcdConfig) GetServiceDummyPort() string        { return "" }
func (c *etcdConfig) GetServiceProxyPort() string        { return "" }
func (c *etcdConfig) GetServiceExternalAddr() string     { return "" }
func (c *etcdConfig) GetServiceExternalPort() string     { return "" }
func (c *etcdConfig) GetLogDir() string                  { return "" }
func (c *etcdConfig) GetDataDir() string                 { return "" }

func (c *etcdConfig) GetClusterEtcdHttpAddr() string               { return c.ClusterEtcdHttpAddr }
func (c *etcdConfig) GetClusterEtcdAddr() string                   { return "" }
func (c *etcdConfig) GetClusterMdsAddr() string                    { return "" }
func (c *etcdConfig) GetClusterMdsDummyAddr() string               { return "" }
func (c *etcdConfig) GetClusterMdsDummyPort() string               { return "" }
func (c *etcdConfig) GetClusterChunkserverAddr() string            { return "" }
func (c *etcdConfig) GetClusterSnapshotcloneAddr() string          { return "" }
func (c *etcdConfig) GetClusterSnapshotcloneProxyAddr() string     { return "" }
func (c *etcdConfig) GetClusterSnapshotcloneDummyPort() string     { return "" }
func (c *etcdConfig) GetClusterSnapshotcloneNginxUpstream() string { return "" }
>>>>>>> 82d42375
<|MERGE_RESOLUTION|>--- conflicted
+++ resolved
@@ -22,116 +22,6 @@
 	DataPathMap          *config.DataPathMap
 }
 
-<<<<<<< HEAD
-func (c *etcdConfig) GetPrefix() string {
-	return c.Prefix
-}
-
-func (c *etcdConfig) GetServiceId() string {
-	return ""
-}
-
-func (c *etcdConfig) GetServiceRole() string {
-	return ""
-}
-
-func (c *etcdConfig) GetServiceHost() string {
-	return ""
-}
-
-func (c *etcdConfig) GetServiceHostSequence() string {
-	return c.ServiceHostSequence
-}
-
-func (c *etcdConfig) GetServiceReplicaSequence() string {
-	return c.ServiceReplicaSequence
-}
-
-func (c *etcdConfig) GetServiceReplicasSequence() string {
-	return ""
-}
-
-func (c *etcdConfig) GetServiceAddr() string {
-	return c.ServiceAddr
-}
-
-func (c *etcdConfig) GetServicePort() string {
-	return c.ServicePort
-}
-
-func (c *etcdConfig) GetServiceClientPort() string {
-	return c.ServiceClientPort
-}
-
-func (c *etcdConfig) GetServiceDummyPort() string {
-	return ""
-}
-
-func (c *etcdConfig) GetServiceProxyPort() string {
-	return ""
-}
-
-func (c *etcdConfig) GetServiceExternalAddr() string {
-	return ""
-}
-
-func (c *etcdConfig) GetServiceExternalPort() string {
-	return ""
-}
-
-func (c *etcdConfig) GetLogDir() string {
-	return ""
-}
-
-func (c *etcdConfig) GetDataDir() string {
-	return ""
-}
-
-// cluster
-func (c *etcdConfig) GetClusterEtcdHttpAddr() string {
-	return c.ClusterEtcdHttpAddr
-}
-
-func (c *etcdConfig) GetClusterEtcdAddr() string {
-	return ""
-}
-
-func (c *etcdConfig) GetClusterMdsAddr() string {
-	return ""
-}
-
-func (c *etcdConfig) GetClusterMdsDummyAddr() string {
-	return ""
-}
-
-func (c *etcdConfig) GetClusterMdsDummyPort() string {
-	return ""
-}
-
-func (c *etcdConfig) GetClusterChunkserverAddr() string {
-	return ""
-}
-
-func (c *etcdConfig) GetClusterMetaserverAddr() string {
-	return ""
-}
-
-func (c *etcdConfig) GetClusterSnapshotcloneAddr() string {
-	return ""
-}
-
-func (c *etcdConfig) GetClusterSnapshotcloneProxyAddr() string {
-	return ""
-}
-
-func (c *etcdConfig) GetClusterSnapshotcloneDummyPort() string {
-	return ""
-}
-
-func (c *etcdConfig) GetClusterSnapshotcloneNginxUpstream() string {
-	return ""
-}
-=======
 func (c *etcdConfig) GetPrefix() string                  { return Prefix }
 func (c *etcdConfig) GetServiceId() string               { return "" }
 func (c *etcdConfig) GetServiceRole() string             { return "" }
@@ -155,8 +45,8 @@
 func (c *etcdConfig) GetClusterMdsDummyAddr() string               { return "" }
 func (c *etcdConfig) GetClusterMdsDummyPort() string               { return "" }
 func (c *etcdConfig) GetClusterChunkserverAddr() string            { return "" }
+func (c *etcdConfig) GetClusterMetaserverAddr() string             { return "" }
 func (c *etcdConfig) GetClusterSnapshotcloneAddr() string          { return "" }
 func (c *etcdConfig) GetClusterSnapshotcloneProxyAddr() string     { return "" }
 func (c *etcdConfig) GetClusterSnapshotcloneDummyPort() string     { return "" }
-func (c *etcdConfig) GetClusterSnapshotcloneNginxUpstream() string { return "" }
->>>>>>> 82d42375
+func (c *etcdConfig) GetClusterSnapshotcloneNginxUpstream() string { return "" }