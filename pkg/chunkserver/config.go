package chunkserver

import (
	"strconv"

	"github.com/opencurve/curve-operator/pkg/config"
)

// chunkserverConfig implements config.ConfigInterface
var _ config.ConfigInterface = &chunkserverConfig{}

// chunkserverConfig for a single chunkserver
type chunkserverConfig struct {
	Prefix                        string
	Port                          int    // chunkserver.conf(service_port)
	ClusterMdsAddr                string // chunkserver.conf, snap_client.conf, tools.conf
	ClusterMdsDummyPort           string // tools.conf
	ClusterEtcdAddr               string // tools.conf
	ClusterSnapshotcloneAddr      string // tools.conf
	ClusterSnapshotcloneDummyPort string // tools.conf

	DataPathMap          *chunkserverDataPathMap
	ResourceName         string
	CurrentConfigMapName string
	DeviceName           string
	NodeName             string
	NodeIP               string
	HostSequence         int
	ReplicasSequence     int
	Replicas             int
}

// chunkserverDataPathMap represents the device on host and referred Mount Path in container
type chunkserverDataPathMap struct {
	// HostDevice is the device name such as '/dev/sdb'
	HostDevice string

	// HostLogDir
	HostLogDir string

	// ContainerDataDir is the data dir of chunkserver such as '/curvebs/chunkserver/data/'
	ContainerDataDir string

	// ContainerLogDir is the log dir of chunkserver such as '/curvebs/chunkserver/logs'
	ContainerLogDir string
}

<<<<<<< HEAD
func (c *chunkserverConfig) GetPrefix() string {
	return c.Prefix
}

func (c *chunkserverConfig) GetServiceId() string {
	return ""
}

func (c *chunkserverConfig) GetServiceRole() string {
	return ""
}

func (c *chunkserverConfig) GetServiceHost() string {
	return ""
}

func (c *chunkserverConfig) GetServiceHostSequence() string {
	return ""
}

func (c *chunkserverConfig) GetServiceReplicaSequence() string {
	return ""
}

func (c *chunkserverConfig) GetServiceReplicasSequence() string {
	return ""
}

func (c *chunkserverConfig) GetServiceAddr() string {
	return ""
}

func (c *chunkserverConfig) GetServicePort() string {
	return strconv.Itoa(c.Port)
}

func (c *chunkserverConfig) GetServiceClientPort() string {
	return ""
}

func (c *chunkserverConfig) GetServiceDummyPort() string {
	return ""
}

func (c *chunkserverConfig) GetServiceProxyPort() string {
	return ""
}

func (c *chunkserverConfig) GetServiceExternalAddr() string {
	return ""
}

func (c *chunkserverConfig) GetServiceExternalPort() string {
	return ""
}

func (c *chunkserverConfig) GetLogDir() string {
	return ""
}

func (c *chunkserverConfig) GetDataDir() string {
	return ""
}

// cluster

func (c *chunkserverConfig) GetClusterEtcdHttpAddr() string {
	return ""
}

func (c *chunkserverConfig) GetClusterEtcdAddr() string {
	return c.ClusterEtcdAddr
}

func (c *chunkserverConfig) GetClusterMdsAddr() string {
	return c.ClusterMdsAddr
}

func (c *chunkserverConfig) GetClusterMdsDummyAddr() string {
	return ""
}

func (c *chunkserverConfig) GetClusterMdsDummyPort() string {
	return c.ClusterMdsDummyPort
}

func (c *chunkserverConfig) GetClusterChunkserverAddr() string {
	return ""
}

func (c *chunkserverConfig) GetClusterMetaserverAddr() string {
	return ""
}

func (c *chunkserverConfig) GetClusterSnapshotcloneAddr() string {
	return c.ClusterSnapshotcloneAddr
}

func (c *chunkserverConfig) GetClusterSnapshotcloneProxyAddr() string {
	return ""
}

=======
func (c *chunkserverConfig) GetPrefix() string                  { return c.Prefix }
func (c *chunkserverConfig) GetServiceId() string               { return "" }
func (c *chunkserverConfig) GetServiceRole() string             { return "" }
func (c *chunkserverConfig) GetServiceHost() string             { return "" }
func (c *chunkserverConfig) GetServiceHostSequence() string     { return "" }
func (c *chunkserverConfig) GetServiceReplicaSequence() string  { return "" }
func (c *chunkserverConfig) GetServiceReplicasSequence() string { return "" }
func (c *chunkserverConfig) GetServiceAddr() string             { return "" }
func (c *chunkserverConfig) GetServicePort() string             { return strconv.Itoa(c.Port) }
func (c *chunkserverConfig) GetServiceClientPort() string       { return "" }
func (c *chunkserverConfig) GetServiceDummyPort() string        { return "" }
func (c *chunkserverConfig) GetServiceProxyPort() string        { return "" }
func (c *chunkserverConfig) GetServiceExternalAddr() string     { return "" }
func (c *chunkserverConfig) GetServiceExternalPort() string     { return "" }
func (c *chunkserverConfig) GetLogDir() string                  { return "" }
func (c *chunkserverConfig) GetDataDir() string                 { return "" }

func (c *chunkserverConfig) GetClusterEtcdHttpAddr() string           { return "" }
func (c *chunkserverConfig) GetClusterEtcdAddr() string               { return c.ClusterEtcdAddr }
func (c *chunkserverConfig) GetClusterMdsAddr() string                { return c.ClusterMdsAddr }
func (c *chunkserverConfig) GetClusterMdsDummyAddr() string           { return "" }
func (c *chunkserverConfig) GetClusterMdsDummyPort() string           { return c.ClusterMdsDummyPort }
func (c *chunkserverConfig) GetClusterChunkserverAddr() string        { return "" }
func (c *chunkserverConfig) GetClusterSnapshotcloneAddr() string      { return c.ClusterSnapshotcloneAddr }
func (c *chunkserverConfig) GetClusterSnapshotcloneProxyAddr() string { return "" }
>>>>>>> 82d42375
func (c *chunkserverConfig) GetClusterSnapshotcloneDummyPort() string {
	return c.ClusterSnapshotcloneDummyPort
}
func (c *chunkserverConfig) GetClusterSnapshotcloneNginxUpstream() string { return "" }<|MERGE_RESOLUTION|>--- conflicted
+++ resolved
@@ -45,110 +45,6 @@
 	ContainerLogDir string
 }
 
-<<<<<<< HEAD
-func (c *chunkserverConfig) GetPrefix() string {
-	return c.Prefix
-}
-
-func (c *chunkserverConfig) GetServiceId() string {
-	return ""
-}
-
-func (c *chunkserverConfig) GetServiceRole() string {
-	return ""
-}
-
-func (c *chunkserverConfig) GetServiceHost() string {
-	return ""
-}
-
-func (c *chunkserverConfig) GetServiceHostSequence() string {
-	return ""
-}
-
-func (c *chunkserverConfig) GetServiceReplicaSequence() string {
-	return ""
-}
-
-func (c *chunkserverConfig) GetServiceReplicasSequence() string {
-	return ""
-}
-
-func (c *chunkserverConfig) GetServiceAddr() string {
-	return ""
-}
-
-func (c *chunkserverConfig) GetServicePort() string {
-	return strconv.Itoa(c.Port)
-}
-
-func (c *chunkserverConfig) GetServiceClientPort() string {
-	return ""
-}
-
-func (c *chunkserverConfig) GetServiceDummyPort() string {
-	return ""
-}
-
-func (c *chunkserverConfig) GetServiceProxyPort() string {
-	return ""
-}
-
-func (c *chunkserverConfig) GetServiceExternalAddr() string {
-	return ""
-}
-
-func (c *chunkserverConfig) GetServiceExternalPort() string {
-	return ""
-}
-
-func (c *chunkserverConfig) GetLogDir() string {
-	return ""
-}
-
-func (c *chunkserverConfig) GetDataDir() string {
-	return ""
-}
-
-// cluster
-
-func (c *chunkserverConfig) GetClusterEtcdHttpAddr() string {
-	return ""
-}
-
-func (c *chunkserverConfig) GetClusterEtcdAddr() string {
-	return c.ClusterEtcdAddr
-}
-
-func (c *chunkserverConfig) GetClusterMdsAddr() string {
-	return c.ClusterMdsAddr
-}
-
-func (c *chunkserverConfig) GetClusterMdsDummyAddr() string {
-	return ""
-}
-
-func (c *chunkserverConfig) GetClusterMdsDummyPort() string {
-	return c.ClusterMdsDummyPort
-}
-
-func (c *chunkserverConfig) GetClusterChunkserverAddr() string {
-	return ""
-}
-
-func (c *chunkserverConfig) GetClusterMetaserverAddr() string {
-	return ""
-}
-
-func (c *chunkserverConfig) GetClusterSnapshotcloneAddr() string {
-	return c.ClusterSnapshotcloneAddr
-}
-
-func (c *chunkserverConfig) GetClusterSnapshotcloneProxyAddr() string {
-	return ""
-}
-
-=======
 func (c *chunkserverConfig) GetPrefix() string                  { return c.Prefix }
 func (c *chunkserverConfig) GetServiceId() string               { return "" }
 func (c *chunkserverConfig) GetServiceRole() string             { return "" }
@@ -166,16 +62,17 @@
 func (c *chunkserverConfig) GetLogDir() string                  { return "" }
 func (c *chunkserverConfig) GetDataDir() string                 { return "" }
 
-func (c *chunkserverConfig) GetClusterEtcdHttpAddr() string           { return "" }
-func (c *chunkserverConfig) GetClusterEtcdAddr() string               { return c.ClusterEtcdAddr }
-func (c *chunkserverConfig) GetClusterMdsAddr() string                { return c.ClusterMdsAddr }
-func (c *chunkserverConfig) GetClusterMdsDummyAddr() string           { return "" }
-func (c *chunkserverConfig) GetClusterMdsDummyPort() string           { return c.ClusterMdsDummyPort }
-func (c *chunkserverConfig) GetClusterChunkserverAddr() string        { return "" }
-func (c *chunkserverConfig) GetClusterSnapshotcloneAddr() string      { return c.ClusterSnapshotcloneAddr }
-func (c *chunkserverConfig) GetClusterSnapshotcloneProxyAddr() string { return "" }
->>>>>>> 82d42375
+// cluster
+func (c *chunkserverConfig) GetClusterEtcdHttpAddr() string               { return "" }
+func (c *chunkserverConfig) GetClusterEtcdAddr() string                   { return c.ClusterEtcdAddr }
+func (c *chunkserverConfig) GetClusterMdsAddr() string                    { return c.ClusterMdsAddr }
+func (c *chunkserverConfig) GetClusterMdsDummyAddr() string               { return "" }
+func (c *chunkserverConfig) GetClusterMdsDummyPort() string               { return c.ClusterMdsDummyPort }
+func (c *chunkserverConfig) GetClusterChunkserverAddr() string            { return "" }
+func (c *chunkserverConfig) GetClusterMetaserverAddr() string             { return "" }
+func (c *chunkserverConfig) GetClusterSnapshotcloneAddr() string          { return c.ClusterSnapshotcloneAddr }
+func (c *chunkserverConfig) GetClusterSnapshotcloneProxyAddr() string     { return "" }
+func (c *chunkserverConfig) GetClusterSnapshotcloneNginxUpstream() string { return "" }
 func (c *chunkserverConfig) GetClusterSnapshotcloneDummyPort() string {
 	return c.ClusterSnapshotcloneDummyPort
-}
-func (c *chunkserverConfig) GetClusterSnapshotcloneNginxUpstream() string { return "" }+}